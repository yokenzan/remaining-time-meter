// <copyright file="MainWindow.xaml.cs" company="RemainingTimeMeter">
// Copyright (c) 2025 RemainingTimeMeter. Licensed under the MIT License.
// </copyright>

using System;
using System.Collections.Generic;
using System.Text.RegularExpressions;
using System.Windows;
using System.Windows.Controls;
using System.Windows.Interop;
using System.Windows.Media;
using RemainingTimeMeter.Helpers;
using RemainingTimeMeter.Models;
using RemainingTimeMeter.Validation;

namespace RemainingTimeMeter
{
    /// <summary>
    /// Interaction logic for MainWindow.xaml.
    /// </summary>
    public partial class MainWindow : Window
    {
        /// <summary>
        /// The currently selected position for the timer display.
        /// </summary>
        private TimerPosition selectedPosition = TimerPosition.Right;

        /// <summary>
        /// Initializes a new instance of the <see cref="MainWindow"/> class.
        /// </summary>
        public MainWindow()
        {
            Logger.Info("MainWindow constructor started");
            try
            {
                this.InitializeComponent();
                Logger.Debug("InitializeComponent completed");
                this.LoadDisplays();
                Logger.Debug("LoadDisplays completed");

                // Initialize time display after UI is fully loaded
                this.Loaded += (s, e) =>
                {
                    this.UpdateTimeDisplay();
                    this.InitializeQuickTimeButtons();
                };

                Logger.Info("MainWindow constructor completed successfully");
            }
            catch (InvalidOperationException ex)
            {
                Logger.Error("MainWindow initialization failed - invalid operation", ex);
                throw;
            }
            catch (ArgumentException ex)
            {
                Logger.Error("MainWindow initialization failed - invalid argument", ex);
                throw;
            }
            catch (System.Windows.Markup.XamlParseException ex)
            {
                Logger.Error("MainWindow initialization failed - XAML parse error", ex);
                throw;
            }
            catch (System.ComponentModel.Win32Exception ex)
            {
                Logger.Error("MainWindow initialization failed - Windows API error", ex);
                throw;
            }
            catch (OutOfMemoryException)
            {
                // Critical system exception - don't log to avoid potential recursion
                throw;
            }
        }

        /// <summary>
        /// Loads display information into the display combo box.
        /// </summary>
        private void LoadDisplays()
        {
            Logger.Debug("LoadDisplays started");
            try
            {
                this.DisplayComboBox.Items.Clear();
                Logger.Debug("DisplayComboBox cleared");

                var displayInfos = this.GetDisplayInformation();
                Logger.Debug($"Found {displayInfos.Count} displays");

                for (int i = 0; i < displayInfos.Count; i++)
                {
                    var display = displayInfos[i];
                    string displayName;

                    if (display.IsPrimary)
                    {
                        displayName = string.Format(Properties.Resources.DisplayFormatPrimary, i + 1, display.Width, display.Height);
                        Logger.Debug($"Primary display found: {displayName}");
                    }
                    else
                    {
                        displayName = string.Format(Properties.Resources.DisplayFormat, i + 1, display.Width, display.Height);
                        Logger.Debug($"Secondary display found: {displayName}");
                    }

                    var item = new ComboBoxItem
                    {
                        Content = displayName,
                        Tag = display,
                    };

                    this.DisplayComboBox.Items.Add(item);

                    // Select primary display as default
                    if (display.IsPrimary)
                    {
                        this.DisplayComboBox.SelectedItem = item;
                        Logger.Debug("Primary display set as selected");
                    }
                }

                Logger.Debug("LoadDisplays completed successfully");
            }
            catch (System.ComponentModel.Win32Exception ex)
            {
                Logger.Error("Failed to enumerate displays - Windows API error", ex);

                // Create a default display entry to allow application to continue
                this.CreateDefaultDisplayEntry();
            }
            catch (InvalidOperationException ex)
            {
                Logger.Error("Failed to populate display list - invalid operation", ex);
                this.CreateDefaultDisplayEntry();
            }
            catch (ArgumentException ex)
            {
                Logger.Error("Failed to create display entries - invalid argument", ex);
                this.CreateDefaultDisplayEntry();
            }
        }

        /// <summary>
        /// Creates a default display entry when display enumeration fails.
        /// </summary>
        private void CreateDefaultDisplayEntry()
        {
            try
            {
                // Create a default display based on primary screen
                var defaultDisplay = new DisplayInfo
                {
                    Width = 1920,
                    Height = 1080,
                    Left = 0,
                    Top = 0,
                    IsPrimary = true,
                    ScaleX = 1.0,
                    ScaleY = 1.0,
                };

                var item = new ComboBoxItem
                {
                    Content = "Default Display - 1920x1080",
                    Tag = defaultDisplay,
                };

                this.DisplayComboBox.Items.Add(item);
                this.DisplayComboBox.SelectedIndex = 0;
                Logger.Info("Created default display entry as fallback");
            }
            catch (Exception ex)
            {
                Logger.Error("Failed to create default display entry", ex);

                // If even this fails, the application will have to handle it gracefully
            }
        }

        /// <summary>
        /// Gets information about all available displays.
        /// </summary>
        /// <returns>A list of display information.</returns>
        private List<DisplayInfo> GetDisplayInformation()
        {
            Logger.Debug("GetDisplayInformation started");
            var displays = new List<DisplayInfo>();

            foreach (System.Windows.Forms.Screen screen in System.Windows.Forms.Screen.AllScreens)
            {
                Logger.Debug($"Processing screen: {screen.DeviceName}, Primary: {screen.Primary}, Bounds: {screen.Bounds}");

                // Get DPI information - use default values if window is not fully initialized
                double scaleX = 1.0;
                double scaleY = 1.0;

                try
                {
                    var source = PresentationSource.FromVisual(this);
                    if (source?.CompositionTarget != null)
                    {
                        var matrix = source.CompositionTarget.TransformToDevice;
                        scaleX = matrix.M11;
                        scaleY = matrix.M22;
                        Logger.Debug($"DPI scale obtained: X={scaleX}, Y={scaleY}");
                    }
                    else
                    {
                        Logger.Debug("PresentationSource is null or CompositionTarget is null - using default DPI scale");
                    }
                }
                catch (Exception ex)
                {
                    Logger.Debug($"Exception getting DPI scale: {ex.Message} - using default DPI scale");
                }

                var displayInfo = new DisplayInfo
                {
                    Left = screen.Bounds.Left,
                    Top = screen.Bounds.Top,
                    Width = screen.Bounds.Width,
                    Height = screen.Bounds.Height,
                    ScaleX = scaleX,
                    ScaleY = scaleY,
                    IsPrimary = screen.Primary,
                };

                displays.Add(displayInfo);
                Logger.Debug($"Added display: {displayInfo.Width}x{displayInfo.Height} at ({displayInfo.Left}, {displayInfo.Top})");
            }

            Logger.Debug($"GetDisplayInformation completed with {displays.Count} displays");
            return displays;
        }

        /// <summary>
        /// Handles the start button click event.
        /// </summary>
        /// <param name="sender">The event sender.</param>
        /// <param name="e">The event arguments.</param>
        private void StartButton_Click(object sender, RoutedEventArgs e)
        {
            Logger.Info("StartButton_Click started");
            try
            {
                // Get current input values
                string timeInput = this.TimeInputTextBox.Text;
                string position = this.selectedPosition;
                var selectedDisplayItem = (ComboBoxItem)this.DisplayComboBox.SelectedItem;
                var selectedDisplay = (DisplayInfo)selectedDisplayItem.Tag;

                // Comprehensive validation using new validator
                var validationResult = TimerInputValidator.ValidateTimerSetup(timeInput, selectedDisplay, position);
                if (!validationResult.IsValid)
                {
                    Logger.Debug($"Validation failed: {string.Join(", ", validationResult.ErrorMessages)}");
                    System.Windows.MessageBox.Show(
                        validationResult.FirstErrorMessage ?? "Invalid input",
                        Properties.Resources.Error,
                        MessageBoxButton.OK,
                        MessageBoxImage.Warning);
                    return;
                }

<<<<<<< HEAD
                // Get position setting
                TimerPosition position = this.selectedPosition;
                string positionString = PositionMapper.PositionToString(position);
                Logger.Debug($"Selected position: {positionString}");

                // Get selected display
                var selectedDisplayItem = (ComboBoxItem)this.DisplayComboBox.SelectedItem;
                var selectedDisplay = (DisplayInfo)selectedDisplayItem.Tag;
=======
                // Parse validated time
                var (minutes, seconds) = TimeInputValidator.ParseTimeInput(timeInput);
                int totalSeconds = (minutes * 60) + seconds;
                Logger.Debug($"Validation passed - Minutes: {minutes}, Seconds: {seconds}, Total: {totalSeconds}");
                Logger.Debug($"Selected position: {position}");
>>>>>>> 64c8c79d
                Logger.Debug($"Selected display: {selectedDisplay.Width}x{selectedDisplay.Height} at ({selectedDisplay.Left}, {selectedDisplay.Top}), Primary: {selectedDisplay.IsPrimary}");

                // Create and show timer window
                Logger.Debug("Creating TimerWindow");
                var timerWindow = new TimerWindow(totalSeconds, position, selectedDisplay);
                timerWindow.MainWindowRequested += () =>
                {
                    Logger.Debug("MainWindow show requested from TimerWindow");
                    this.Show();
                };
                Logger.Debug("Showing TimerWindow");
                timerWindow.Show();

                // Hide main window
                Logger.Debug("Hiding MainWindow");
                this.Hide();

                Logger.Info("StartButton_Click completed successfully");
            }
            catch (ArgumentException ex)
            {
                Logger.Error("StartButton_Click failed - invalid argument", ex);
                System.Windows.MessageBox.Show(string.Format(Properties.Resources.ErrorOccurred, ex.Message), Properties.Resources.Error, MessageBoxButton.OK, MessageBoxImage.Error);
            }
            catch (InvalidOperationException ex)
            {
                Logger.Error("StartButton_Click failed - invalid operation", ex);
                System.Windows.MessageBox.Show(string.Format(Properties.Resources.ErrorOccurred, ex.Message), Properties.Resources.Error, MessageBoxButton.OK, MessageBoxImage.Error);
            }
            catch (System.ComponentModel.Win32Exception ex)
            {
                Logger.Error("StartButton_Click failed - Windows API error", ex);
                System.Windows.MessageBox.Show(string.Format(Properties.Resources.ErrorOccurred, ex.Message), Properties.Resources.Error, MessageBoxButton.OK, MessageBoxImage.Error);
            }
        }

        /// <summary>
        /// Handles the GotFocus event for textboxes to select all text.
        /// </summary>
        /// <param name="sender">The event sender.</param>
        /// <param name="e">The event arguments.</param>
        private void TextBox_GotFocus(object sender, RoutedEventArgs e)
        {
            Logger.Debug("TextBox_GotFocus started");
            try
            {
                if (sender is System.Windows.Controls.TextBox textBox)
                {
                    textBox.SelectAll();
                    Logger.Debug($"Selected all text in textbox: {textBox.Name}");
                }
            }
            catch (InvalidOperationException ex)
            {
                Logger.Error("TextBox_GotFocus failed - invalid operation", ex);
            }
            catch (ArgumentException ex)
            {
                Logger.Error("TextBox_GotFocus failed - invalid argument", ex);
            }
        }

        /// <summary>
        /// Handles the PreviewMouseLeftButtonDown event for textboxes to ensure proper focus and selection behavior.
        /// </summary>
        /// <param name="sender">The event sender.</param>
        /// <param name="e">The event arguments.</param>
        private void TextBox_PreviewMouseLeftButtonDown(object sender, System.Windows.Input.MouseButtonEventArgs e)
        {
            Logger.Debug("TextBox_PreviewMouseLeftButtonDown started");
            try
            {
                if (sender is System.Windows.Controls.TextBox textBox)
                {
                    if (!textBox.IsKeyboardFocusWithin)
                    {
                        textBox.Focus();
                        e.Handled = true;
                        Logger.Debug($"Focused textbox: {textBox.Name}");
                    }
                }
            }
            catch (InvalidOperationException ex)
            {
                Logger.Error("TextBox_PreviewMouseLeftButtonDown failed - invalid operation", ex);
            }
            catch (ArgumentException ex)
            {
                Logger.Error("TextBox_PreviewMouseLeftButtonDown failed - invalid argument", ex);
            }
        }

        /// <summary>
        /// Handles the TextChanged event for the time input textbox.
        /// </summary>
        /// <param name="sender">The event sender.</param>
        /// <param name="e">The event arguments.</param>
        private void TimeInputTextBox_TextChanged(object sender, System.Windows.Controls.TextChangedEventArgs e)
        {
            // Only update if the window is fully loaded to avoid initialization issues
            if (this.IsLoaded)
            {
                this.UpdateTimeDisplay();
            }
        }

        /// <summary>
        /// Handles quick time button clicks.
        /// </summary>
        /// <param name="sender">The event sender.</param>
        /// <param name="e">The event arguments.</param>
        private void QuickTimeButton_Click(object sender, RoutedEventArgs e)
        {
            Logger.Debug("QuickTimeButton_Click started");
            try
            {
                if (sender is System.Windows.Controls.Button button && button.Tag is string tagValue && int.TryParse(tagValue, out int minutes))
                {
                    this.SetTime(minutes, 0);
                    Logger.Debug($"Quick time set to {minutes} minutes");
                }
            }
            catch (Exception ex)
            {
                Logger.Error("QuickTimeButton_Click failed", ex);
            }
        }

        /// <summary>
        /// Gets the current time from the UI.
        /// </summary>
        /// <returns>Current time as minutes and seconds.</returns>
        private (int minutes, int seconds) GetCurrentTime()
        {
            return TimeInputValidator.ParseTimeInput(this.TimeInputTextBox.Text);
        }

        /// <summary>
        /// Sets the time in the UI.
        /// </summary>
        /// <param name="minutes">Minutes to set.</param>
        /// <param name="seconds">Seconds to set.</param>
        private void SetTime(int minutes, int seconds)
        {
            this.TimeInputTextBox.Text = TimeInputValidator.FormatTimeForInput(minutes, seconds);

            // This will trigger TextChanged and update the display
        }

        /// <summary>
        /// Updates the time display based on current input.
        /// </summary>
        private void UpdateTimeDisplay()
        {
            try
            {
                // Check if UI elements are initialized
                if (this.TimeDisplayTextBlock == null || this.TimeInputTextBox == null)
                {
                    Logger.Debug("UpdateTimeDisplay called before UI initialization - skipping");
                    return;
                }

                var (minutes, seconds) = this.GetCurrentTime();
                this.TimeDisplayTextBlock.Text = TimeInputValidator.FormatTimeForDisplay(minutes, seconds);
            }
            catch (Exception ex)
            {
                Logger.Error("UpdateTimeDisplay failed", ex);
                if (this.TimeDisplayTextBlock != null)
                {
                    this.TimeDisplayTextBlock.Text = "00:00"; // Fallback
                }
            }
        }

        /// <summary>
        /// Initializes quick time button labels with internationalized text.
        /// </summary>
        private void InitializeQuickTimeButtons()
        {
            try
            {
                // Get the minute unit text from resources
                string minuteUnit = Properties.Resources.Minutes;

                // For Japanese, use short form "分"
                if (System.Threading.Thread.CurrentThread.CurrentUICulture.Name.StartsWith("ja"))
                {
                    this.QuickTime1Button.Content = "1分";
                    this.QuickTime5Button.Content = "5分";
                    this.QuickTime10Button.Content = "10分";
                    this.QuickTime15Button.Content = "15分";
                    this.QuickTime30Button.Content = "30分";
                    this.QuickTime60Button.Content = "60分";
                }
                else if (System.Threading.Thread.CurrentThread.CurrentUICulture.Name.StartsWith("zh"))
                {
                    // Chinese uses "分钟" for minutes
                    this.QuickTime1Button.Content = "1分钟";
                    this.QuickTime5Button.Content = "5分钟";
                    this.QuickTime10Button.Content = "10分钟";
                    this.QuickTime15Button.Content = "15分钟";
                    this.QuickTime30Button.Content = "30分钟";
                    this.QuickTime60Button.Content = "60分钟";
                }
                else
                {
                    // English and others use "min"
                    this.QuickTime1Button.Content = "1min";
                    this.QuickTime5Button.Content = "5min";
                    this.QuickTime10Button.Content = "10min";
                    this.QuickTime15Button.Content = "15min";
                    this.QuickTime30Button.Content = "30min";
                    this.QuickTime60Button.Content = "60min";
                }

                Logger.Debug("Quick time buttons initialized with localized labels");
            }
            catch (Exception ex)
            {
                Logger.Error("InitializeQuickTimeButtons failed", ex);

                // Fallback to English
                this.QuickTime1Button.Content = "1min";
                this.QuickTime5Button.Content = "5min";
                this.QuickTime10Button.Content = "10min";
                this.QuickTime15Button.Content = "15min";
                this.QuickTime30Button.Content = "30min";
                this.QuickTime60Button.Content = "60min";
            }
        }

        /// <summary>
        /// Handles position label clicks.
        /// </summary>
        /// <param name="sender">The event sender.</param>
        /// <param name="e">The event arguments.</param>
        private void PositionLabel_Click(object sender, System.Windows.Input.MouseButtonEventArgs e)
        {
            Logger.Debug("PositionLabel_Click started");
            try
            {
                if (sender is System.Windows.Controls.TextBlock label && label.Tag is string position)
                {
                    this.UpdateSelectedPosition(position);
                    Logger.Debug($"Position changed to: {position}");
                }
            }
            catch (Exception ex)
            {
                Logger.Error("PositionLabel_Click failed", ex);
            }
        }

        /// <summary>
        /// Updates the selected position and visual feedback.
        /// </summary>
        /// <param name="positionString">The position string to select.</param>
        private void UpdateSelectedPosition(string positionString)
        {
            try
            {
                // Parse the position string to enum
                TimerPosition position = PositionMapper.ParsePosition(positionString);

                // Reset all labels to normal style
                this.ResetPositionLabels();

                // Highlight selected label
                var selectedLabel = this.GetPositionLabel(positionString);
                if (selectedLabel != null)
                {
                    selectedLabel.TextDecorations = System.Windows.TextDecorations.Underline;
                    selectedLabel.FontWeight = System.Windows.FontWeights.Bold;
                    selectedLabel.Foreground = System.Windows.Media.Brushes.Red;
                }

                this.selectedPosition = position;
                Logger.Debug($"Updated selected position to: {position}");
            }
            catch (Exception ex)
            {
                Logger.Error("UpdateSelectedPosition failed", ex);
            }
        }

        /// <summary>
        /// Resets all position labels to normal style.
        /// </summary>
        private void ResetPositionLabels()
        {
            try
            {
                this.PositionRightLabel.TextDecorations = null;
                this.PositionRightLabel.FontWeight = System.Windows.FontWeights.Normal;
                this.PositionRightLabel.Foreground = System.Windows.Media.Brushes.Black;

                this.PositionLeftLabel.TextDecorations = null;
                this.PositionLeftLabel.FontWeight = System.Windows.FontWeights.Normal;
                this.PositionLeftLabel.Foreground = System.Windows.Media.Brushes.Black;

                this.PositionTopLabel.TextDecorations = null;
                this.PositionTopLabel.FontWeight = System.Windows.FontWeights.Normal;
                this.PositionTopLabel.Foreground = System.Windows.Media.Brushes.Black;

                this.PositionBottomLabel.TextDecorations = null;
                this.PositionBottomLabel.FontWeight = System.Windows.FontWeights.Normal;
                this.PositionBottomLabel.Foreground = System.Windows.Media.Brushes.Black;
            }
            catch (Exception ex)
            {
                Logger.Error("ResetPositionLabels failed", ex);
            }
        }

        /// <summary>
        /// Gets the TextBlock for the specified position.
        /// </summary>
        /// <param name="position">The position name.</param>
        /// <returns>The corresponding TextBlock or null if not found.</returns>
        private System.Windows.Controls.TextBlock? GetPositionLabel(string position)
        {
            try
            {
                return position switch
                {
                    "Right" => this.PositionRightLabel,
                    "Left" => this.PositionLeftLabel,
                    "Top" => this.PositionTopLabel,
                    "Bottom" => this.PositionBottomLabel,
                    _ => null,
                };
            }
            catch (Exception ex)
            {
                Logger.Error("GetPositionLabel failed", ex);
                return null;
            }
        }

        /// <summary>
        /// Gets the TextBlock for the specified position enum.
        /// </summary>
        /// <param name="position">The TimerPosition enum value.</param>
        /// <returns>The corresponding TextBlock or null if not found.</returns>
        private System.Windows.Controls.TextBlock? GetPositionLabel(TimerPosition position)
        {
            try
            {
                return position switch
                {
                    TimerPosition.Right => this.PositionRightLabel,
                    TimerPosition.Left => this.PositionLeftLabel,
                    TimerPosition.Top => this.PositionTopLabel,
                    TimerPosition.Bottom => this.PositionBottomLabel,
                    _ => null,
                };
            }
            catch (Exception ex)
            {
                Logger.Error("GetPositionLabel failed", ex);
                return null;
            }
        }
    }
}<|MERGE_RESOLUTION|>--- conflicted
+++ resolved
@@ -246,12 +246,13 @@
             {
                 // Get current input values
                 string timeInput = this.TimeInputTextBox.Text;
-                string position = this.selectedPosition;
+                TimerPosition position = this.selectedPosition;
+                string positionString = PositionMapper.PositionToString(position);
                 var selectedDisplayItem = (ComboBoxItem)this.DisplayComboBox.SelectedItem;
                 var selectedDisplay = (DisplayInfo)selectedDisplayItem.Tag;
 
                 // Comprehensive validation using new validator
-                var validationResult = TimerInputValidator.ValidateTimerSetup(timeInput, selectedDisplay, position);
+                var validationResult = TimerInputValidator.ValidateTimerSetup(timeInput, selectedDisplay, positionString);
                 if (!validationResult.IsValid)
                 {
                     Logger.Debug($"Validation failed: {string.Join(", ", validationResult.ErrorMessages)}");
@@ -263,22 +264,11 @@
                     return;
                 }
 
-<<<<<<< HEAD
-                // Get position setting
-                TimerPosition position = this.selectedPosition;
-                string positionString = PositionMapper.PositionToString(position);
-                Logger.Debug($"Selected position: {positionString}");
-
-                // Get selected display
-                var selectedDisplayItem = (ComboBoxItem)this.DisplayComboBox.SelectedItem;
-                var selectedDisplay = (DisplayInfo)selectedDisplayItem.Tag;
-=======
                 // Parse validated time
                 var (minutes, seconds) = TimeInputValidator.ParseTimeInput(timeInput);
                 int totalSeconds = (minutes * 60) + seconds;
                 Logger.Debug($"Validation passed - Minutes: {minutes}, Seconds: {seconds}, Total: {totalSeconds}");
-                Logger.Debug($"Selected position: {position}");
->>>>>>> 64c8c79d
+                Logger.Debug($"Selected position: {positionString}");
                 Logger.Debug($"Selected display: {selectedDisplay.Width}x{selectedDisplay.Height} at ({selectedDisplay.Left}, {selectedDisplay.Top}), Primary: {selectedDisplay.IsPrimary}");
 
                 // Create and show timer window
