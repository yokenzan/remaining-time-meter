--- conflicted
+++ resolved
@@ -2,11 +2,7 @@
         xmlns="http://schemas.microsoft.com/winfx/2006/xaml/presentation"
         xmlns:x="http://schemas.microsoft.com/winfx/2006/xaml"
                 xmlns:properties="clr-namespace:RemainingTimeMeter.Properties"
-<<<<<<< HEAD
-        Title="{Binding Source={x:Static properties:Resources.AppTitle}}" Height="340" Width="400"
-=======
         Title="{Binding Source={x:Static properties:Resources.AppTitle}}" Height="350" Width="400"
->>>>>>> ab776990
         WindowStartupLocation="CenterScreen"
         Icon="tv_timekeeper_trimmed.ico">
     <Grid>
@@ -58,7 +54,6 @@
                 </StackPanel>
             </StackPanel>
 
-<<<<<<< HEAD
             <CheckBox x:Name="RememberSettingsCheckBox" 
                       Content="{Binding Source={x:Static properties:Resources.RememberMySettings}}" 
                       HorizontalAlignment="Center" 
@@ -67,12 +62,8 @@
                       Checked="RememberSettingsCheckBox_Changed"
                       Unchecked="RememberSettingsCheckBox_Changed"/>
 
-            <Button x:Name="StartButton" Content="{Binding Source={x:Static properties:Resources.Start}}" Width="100" Height="40" 
-                    FontSize="16" Click="StartButton_Click"/>
-=======
             <Button x:Name="StartButton" Content="{Binding Source={x:Static properties:Resources.Start}}" Style="{StaticResource PrimaryButtonStyle}"
-                    Click="OnStartTimerClicked"/>
->>>>>>> ab776990
+                    Click="StartButton_Click"/>
         </StackPanel>
     </Grid>
 </Window> 