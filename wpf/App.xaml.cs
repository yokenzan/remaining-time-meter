--- conflicted
+++ resolved
@@ -1,49 +1,3 @@
-<<<<<<< HEAD
-// <copyright file="App.xaml.cs" company="RemainingTimeMeter">
-// Copyright (c) RemainingTimeMeter. All rights reserved.
-// </copyright>
-
-using System.Windows;
-
-namespace RemainingTimeMeter
-{
-    /// <summary>
-    /// Application entry point.
-    /// </summary>
-    public partial class App : System.Windows.Application
-    {
-        /// <summary>
-        /// Initializes a new instance of the <see cref="App"/> class.
-        /// </summary>
-        public App()
-        {
-            Logger.Info("Application starting up");
-            this.Startup += this.App_Startup;
-            this.Exit += this.App_Exit;
-        }
-
-        /// <summary>
-        /// Handles application startup event.
-        /// </summary>
-        /// <param name="sender">The event sender.</param>
-        /// <param name="e">The event arguments.</param>
-        private void App_Startup(object sender, StartupEventArgs e)
-        {
-            Logger.Info($"Application startup completed. Log file: {Logger.LogFile}");
-        }
-
-        /// <summary>
-        /// Handles application exit event.
-        /// </summary>
-        /// <param name="sender">The event sender.</param>
-        /// <param name="e">The event arguments.</param>
-        private void App_Exit(object sender, ExitEventArgs e)
-        {
-            Logger.Info($"Application exiting with code: {e.ApplicationExitCode}");
-        }
-    }
-}
-=======
 // <copyright file="App.xaml.cs" company="RemainingTimeMeter">
 // Copyright (c) 2025 RemainingTimeMeter. Licensed under the MIT License.
 // </copyright>
@@ -87,5 +41,4 @@
             Logger.Info($"Application exiting with code: {e.ApplicationExitCode}");
         }
     }
-}
->>>>>>> f380eb30
+}