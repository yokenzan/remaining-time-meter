// <copyright file="TimerWindow.xaml.cs" company="RemainingTimeMeter">
// Copyright (c) 2025 RemainingTimeMeter. Licensed under the MIT License.
// </copyright>

using System;
using System.Windows;
using System.Windows.Media;
using System.Windows.Media.Animation;
using System.Windows.Threading;
using RemainingTimeMeter.Helpers;
using RemainingTimeMeter.Models;

namespace RemainingTimeMeter
{
    /// <summary>
    /// Interaction logic for TimerWindow.xaml.
    /// </summary>
    public partial class TimerWindow : Window, IDisposable
    {
        private readonly DispatcherTimer timer;
        private readonly TimerPosition position;
        private readonly DisplayInfo targetDisplay;
        private int totalSeconds;
        private int remainingSeconds;
        private bool isPaused = false;
        private bool disposed = false;

        /// <summary>
        /// Initializes a new instance of the <see cref="TimerWindow"/> class.
        /// </summary>
        /// <param name="totalSeconds">Total seconds for the timer.</param>
        /// <param name="position">Position string for the timer.</param>
        /// <param name="targetDisplay">Target display information.</param>
        public TimerWindow(int totalSeconds, string position, DisplayInfo targetDisplay)
        {
            Logger.Info($"TimerWindow constructor started - totalSeconds: {totalSeconds}, position: {position}");
            try
            {
                this.InitializeComponent();
                Logger.Debug("TimerWindow InitializeComponent completed");
                this.totalSeconds = totalSeconds;
                this.remainingSeconds = totalSeconds;
                this.position = this.ParsePosition(position);
                this.targetDisplay = targetDisplay;
                Logger.Debug($"TimerWindow properties set - position enum: {this.position}, display: {targetDisplay.Width}x{targetDisplay.Height}");

                this.timer = new DispatcherTimer
                {
                    Interval = TimeSpan.FromSeconds(1),
                };
                this.timer.Tick += this.Timer_Tick;
                Logger.Debug("Timer created and configured");

                this.SetupWindowPosition();
                Logger.Debug("Window position setup completed");
                this.UpdateTimeDisplay();
                Logger.Debug("Time display updated");
                this.UpdateProgressBar();
                Logger.Debug("Progress bar updated");
                this.timer.Start();
                Logger.Info("TimerWindow constructor completed successfully - timer started");
            }
            catch (Exception ex)
            {
                Logger.Error("TimerWindow constructor failed", ex);
                throw;
            }
        }

        /// <summary>
        /// Event triggered when main window is requested.
        /// </summary>
        public event Action? MainWindowRequested;

        /// <summary>
        /// Releases all resources used by this instance.
        /// </summary>
        public void Dispose()
        {
            this.Dispose(true);
            GC.SuppressFinalize(this);
        }

        /// <summary>
        /// Releases the unmanaged resources and optionally releases the managed resources.
        /// </summary>
        /// <param name="disposing">True to release both managed and unmanaged resources; false to release only unmanaged resources.</param>
        protected virtual void Dispose(bool disposing)
        {
            if (!this.disposed)
            {
                if (disposing)
                {
                    this.timer?.Stop();
                }

                this.disposed = true;
            }
        }

        /// <summary>
        /// Parses position string to TimerPosition enum.
        /// </summary>
        /// <param name="position">Position string.</param>
        /// <returns>TimerPosition enum value.</returns>
        private TimerPosition ParsePosition(string position)
        {
            return position switch
            {
                "右端" => TimerPosition.Right,
                "左端" => TimerPosition.Left,
                "上端" => TimerPosition.Top,
                "下端" => TimerPosition.Bottom,
                _ => TimerPosition.Right,
            };
        }

        /// <summary>
        /// Sets up the window position based on the target display and position.
        /// </summary>
        private void SetupWindowPosition()
        {
<<<<<<< HEAD
            // DPIスケーリングを考慮した座標計算
            var logicalBounds = DisplayHelper.GetLogicalScreenBounds(this.targetDisplay, this);

            var logicalScreenWidth = logicalBounds.Width;
            var logicalScreenHeight = logicalBounds.Height;
            var logicalScreenLeft = logicalBounds.Left;
            var logicalScreenTop = logicalBounds.Top;
=======
            // Calculate coordinates considering DPI scaling
            var dpiScale = System.Windows.Media.VisualTreeHelper.GetDpi(this);

            // Screen information in physical pixels
            var screenWidth = this.targetDisplay.Width;
            var screenHeight = this.targetDisplay.Height;
            var screenLeft = this.targetDisplay.Left;
            var screenTop = this.targetDisplay.Top;

            // Convert to WPF logical pixels
            var logicalScreenWidth = screenWidth / dpiScale.DpiScaleX;
            var logicalScreenHeight = screenHeight / dpiScale.DpiScaleY;
            var logicalScreenLeft = screenLeft / dpiScale.DpiScaleX;
            var logicalScreenTop = screenTop / dpiScale.DpiScaleY;
>>>>>>> 53602810

            switch (this.position)
            {
                case TimerPosition.Right:
                    this.Width = Constants.TimerBarWidth;
                    this.Height = logicalScreenHeight * Constants.ScreenSizeRatio;
                    this.Left = logicalScreenLeft + logicalScreenWidth - this.Width - Constants.ScreenMargin;
                    this.Top = logicalScreenTop + ((logicalScreenHeight - this.Height) / 2);
                    break;
                case TimerPosition.Left:
                    this.Width = Constants.TimerBarWidth;
                    this.Height = logicalScreenHeight * Constants.ScreenSizeRatio;
                    this.Left = logicalScreenLeft + Constants.ScreenMargin;
                    this.Top = logicalScreenTop + ((logicalScreenHeight - this.Height) / 2);
                    break;
                case TimerPosition.Top:
                    this.Width = logicalScreenWidth * Constants.ScreenSizeRatio;
                    this.Height = Constants.TimerBarHeight;
                    this.Left = logicalScreenLeft + ((logicalScreenWidth - this.Width) / 2);
                    this.Top = logicalScreenTop + Constants.ScreenMargin;
                    break;
                case TimerPosition.Bottom:
                    this.Width = logicalScreenWidth * Constants.ScreenSizeRatio;
                    this.Height = Constants.TimerBarHeight;
                    this.Left = logicalScreenLeft + ((logicalScreenWidth - this.Width) / 2);
                    this.Top = logicalScreenTop + logicalScreenHeight - this.Height - Constants.BottomMargin;
                    break;
            }
        }

        /// <summary>
        /// Handles the timer tick event.
        /// </summary>
        /// <param name="sender">The event sender.</param>
        /// <param name="e">The event arguments.</param>
        private void Timer_Tick(object? sender, EventArgs e)
        {
            if (this.isPaused)
            {
                return;
            }

            this.remainingSeconds--;
            this.UpdateTimeDisplay();
            this.UpdateProgressBar();
            this.UpdateBarColor();

            if (this.remainingSeconds <= 0)
            {
                this.timer.Stop();
                this.ShowTimeUpNotification();
            }
        }

        /// <summary>
        /// Updates the time display.
        /// </summary>
        private void UpdateTimeDisplay()
        {
            int minutes = this.remainingSeconds / 60;
            int seconds = this.remainingSeconds % 60;
            this.TimeDisplay.Text = $"{minutes}:{seconds:D2}";
        }

        /// <summary>
        /// Updates the progress bar based on remaining time.
        /// </summary>
        private void UpdateProgressBar()
        {
            double progress = (double)(this.totalSeconds - this.remainingSeconds) / this.totalSeconds;

            if (this.position == TimerPosition.Top || this.position == TimerPosition.Bottom)
            {
                // For horizontal orientation, show progress from left to right
                this.ProgressBar.Width = this.Width * progress;
                this.ProgressBar.Height = this.Height; // Set height to full size
                this.ProgressBar.HorizontalAlignment = System.Windows.HorizontalAlignment.Left;
                this.ProgressBar.VerticalAlignment = System.Windows.VerticalAlignment.Stretch;
            }
            else
            {
                // For vertical orientation, show progress from bottom to top
                this.ProgressBar.Height = this.Height * progress;
                this.ProgressBar.Width = this.Width; // Set width to full size
                this.ProgressBar.VerticalAlignment = System.Windows.VerticalAlignment.Bottom;
                this.ProgressBar.HorizontalAlignment = System.Windows.HorizontalAlignment.Stretch;
            }
        }

        /// <summary>
        /// Updates the progress bar color based on progress and pause state.
        /// </summary>
        private void UpdateBarColor()
        {
            // Set to darkslateblue when paused
            if (this.isPaused)
            {
                this.ProgressBar.Fill = new SolidColorBrush(Colors.DarkSlateBlue);
                this.ProgressBar.BeginAnimation(OpacityProperty, null);
                this.ProgressBar.Opacity = 1.0;
                return;
            }

            double progress = (double)(this.totalSeconds - this.remainingSeconds) / this.totalSeconds;

            if (progress >= Constants.RedThreshold)
            {
                this.ProgressBar.Fill = new SolidColorBrush(Colors.Red);

                // Blinking effect
                var animation = new DoubleAnimation(Constants.BlinkMinOpacity, Constants.BlinkMaxOpacity, TimeSpan.FromMilliseconds(Constants.BlinkAnimationDuration))
                {
                    AutoReverse = true,
                    RepeatBehavior = RepeatBehavior.Forever,
                };
                this.ProgressBar.BeginAnimation(OpacityProperty, animation);
            }
            else if (progress >= Constants.OrangeThreshold)
            {
                this.ProgressBar.Fill = new SolidColorBrush(Colors.Orange);
                this.ProgressBar.BeginAnimation(OpacityProperty, null);
                this.ProgressBar.Opacity = 1.0;
            }
            else
            {
                this.ProgressBar.Fill = new SolidColorBrush(Colors.Green);
                this.ProgressBar.BeginAnimation(OpacityProperty, null);
                this.ProgressBar.Opacity = 1.0;
            }
        }

        /// <summary>
        /// Shows time up notification and closes the window.
        /// </summary>
        private void ShowTimeUpNotification()
        {
            // Calculate elapsed time
            int minutes = this.totalSeconds / 60;
            int seconds = this.totalSeconds % 60;
            string message = $"時間です！{minutes}分{seconds}秒経過しました！";

            try
            {
                // Use Windows 10/11 system notifications
                this.ShowWindowsNotification("タイマー", message);
            }
            catch
            {
                // Show message box as fallback
                System.Windows.MessageBox.Show(message, "タイマー", MessageBoxButton.OK, MessageBoxImage.Information);
            }

            this.MainWindowRequested?.Invoke();
            this.Close();
        }

        /// <summary>
        /// Shows Windows system notification using shell_notifyicon.
        /// </summary>
        /// <param name="title">Notification title.</param>
        /// <param name="message">Notification message.</param>
        private void ShowWindowsNotification(string title, string message)
        {
            // Show system notification using NotifyIcon
            var notifyIcon = new System.Windows.Forms.NotifyIcon();
            try
            {
                notifyIcon.Icon = System.Drawing.SystemIcons.Information;
                notifyIcon.Visible = true;
                notifyIcon.ShowBalloonTip(Constants.NotificationDuration, title, message, System.Windows.Forms.ToolTipIcon.Info);

                // Automatically hide icon after showing notification
                var timer = new DispatcherTimer
                {
                    Interval = TimeSpan.FromMilliseconds(Constants.NotificationCleanupDelay),
                };
                timer.Tick += (s, e) =>
                {
                    timer.Stop();
                    notifyIcon.Visible = false;
                    notifyIcon.Dispose();
                };
                timer.Start();
            }
            catch
            {
                notifyIcon?.Dispose();
                throw;
            }
        }

        /// <summary>
        /// Handles mouse enter event to show control panel.
        /// </summary>
        /// <param name="sender">The event sender.</param>
        /// <param name="e">The event arguments.</param>
        private void Window_MouseEnter(object sender, System.Windows.Input.MouseEventArgs e)
        {
<<<<<<< HEAD
            // DPIスケーリングを考慮した座標計算
            var logicalBounds = DisplayHelper.GetLogicalScreenBounds(this.targetDisplay, this);

            var logicalScreenWidth = logicalBounds.Width;
            var logicalScreenHeight = logicalBounds.Height;
            var logicalScreenLeft = logicalBounds.Left;
            var logicalScreenTop = logicalBounds.Top;
=======
            // Calculate coordinates considering DPI scaling
            var dpiScale = System.Windows.Media.VisualTreeHelper.GetDpi(this);

            var screenWidth = this.targetDisplay.Width;
            var screenHeight = this.targetDisplay.Height;
            var screenLeft = this.targetDisplay.Left;
            var screenTop = this.targetDisplay.Top;

            // Convert to WPF logical pixels
            var logicalScreenWidth = screenWidth / dpiScale.DpiScaleX;
            var logicalScreenHeight = screenHeight / dpiScale.DpiScaleY;
            var logicalScreenLeft = screenLeft / dpiScale.DpiScaleX;
            var logicalScreenTop = screenTop / dpiScale.DpiScaleY;
>>>>>>> 53602810

            double expandedWidth = Constants.ExpandedWidth;
            double expandedHeight = Constants.ExpandedHeight;

            switch (this.position)
            {
                case TimerPosition.Right:
                    this.Width = expandedWidth;
                    this.Height = Math.Max(this.Height, expandedHeight);
                    this.Left = logicalScreenLeft + logicalScreenWidth - expandedWidth - Constants.ScreenMargin;
                    break;
                case TimerPosition.Left:
                    this.Width = expandedWidth;
                    this.Height = Math.Max(this.Height, expandedHeight);
                    this.Left = logicalScreenLeft + Constants.ScreenMargin;
                    break;
                case TimerPosition.Top:
                    this.Width = Math.Max(this.Width, expandedWidth);
                    this.Height = expandedHeight;
                    this.Top = logicalScreenTop + Constants.ScreenMargin;
                    break;
                case TimerPosition.Bottom:
                    this.Width = Math.Max(this.Width, expandedWidth);
                    this.Height = expandedHeight;
                    this.Top = logicalScreenTop + logicalScreenHeight - expandedHeight - Constants.BottomMargin;
                    break;
            }

            this.ControlPanel.Visibility = Visibility.Visible;
            this.TimerBorder.Visibility = Visibility.Collapsed;
        }

        /// <summary>
        /// Handles mouse leave event to hide control panel.
        /// </summary>
        /// <param name="sender">The event sender.</param>
        /// <param name="e">The event arguments.</param>
        private void Window_MouseLeave(object sender, System.Windows.Input.MouseEventArgs e)
        {
            // Restore original size when hover ends
            this.SetupWindowPosition();
            this.ControlPanel.Visibility = Visibility.Collapsed;
            this.TimerBorder.Visibility = Visibility.Visible;
        }

        /// <summary>
        /// Handles pause/resume button click event.
        /// </summary>
        /// <param name="sender">The event sender.</param>
        /// <param name="e">The event arguments.</param>
        private void PauseResumeButton_Click(object sender, RoutedEventArgs e)
        {
            Logger.Info($"PauseResumeButton_Click - current state: isPaused={this.isPaused}");
            try
            {
                this.isPaused = !this.isPaused;
                this.PauseResumeButton.Content = this.isPaused ? "再開" : "一時停止";
                this.UpdateBarColor(); // Update color when pause state changes
                Logger.Info($"PauseResumeButton_Click completed - new state: isPaused={this.isPaused}");
            }
            catch (Exception ex)
            {
                Logger.Error("PauseResumeButton_Click failed", ex);
            }
        }

        /// <summary>
        /// Handles stop button click event.
        /// </summary>
        /// <param name="sender">The event sender.</param>
        /// <param name="e">The event arguments.</param>
        private void StopButton_Click(object sender, RoutedEventArgs e)
        {
            Logger.Info("StopButton_Click started");
            try
            {
                this.timer.Stop();
                Logger.Debug("Timer stopped");
                this.MainWindowRequested?.Invoke();
                Logger.Debug("MainWindowRequested event invoked");
                this.Close();
                Logger.Info("StopButton_Click completed - window closed");
            }
            catch (Exception ex)
            {
                Logger.Error("StopButton_Click failed", ex);
            }
        }

        /// <summary>
        /// Handles close button click event.
        /// </summary>
        /// <param name="sender">The event sender.</param>
        /// <param name="e">The event arguments.</param>
        private void CloseButton_Click(object sender, RoutedEventArgs e)
        {
            Logger.Info("CloseButton_Click started");
            try
            {
                this.timer.Stop();
                Logger.Debug("Timer stopped");
                this.MainWindowRequested?.Invoke();
                Logger.Debug("MainWindowRequested event invoked");
                this.Close();
                Logger.Info("CloseButton_Click completed - window closed");
            }
            catch (Exception ex)
            {
                Logger.Error("CloseButton_Click failed", ex);
            }
        }
    }
}<|MERGE_RESOLUTION|>--- conflicted
+++ resolved
@@ -120,7 +120,6 @@
         /// </summary>
         private void SetupWindowPosition()
         {
-<<<<<<< HEAD
             // DPIスケーリングを考慮した座標計算
             var logicalBounds = DisplayHelper.GetLogicalScreenBounds(this.targetDisplay, this);
 
@@ -128,22 +127,6 @@
             var logicalScreenHeight = logicalBounds.Height;
             var logicalScreenLeft = logicalBounds.Left;
             var logicalScreenTop = logicalBounds.Top;
-=======
-            // Calculate coordinates considering DPI scaling
-            var dpiScale = System.Windows.Media.VisualTreeHelper.GetDpi(this);
-
-            // Screen information in physical pixels
-            var screenWidth = this.targetDisplay.Width;
-            var screenHeight = this.targetDisplay.Height;
-            var screenLeft = this.targetDisplay.Left;
-            var screenTop = this.targetDisplay.Top;
-
-            // Convert to WPF logical pixels
-            var logicalScreenWidth = screenWidth / dpiScale.DpiScaleX;
-            var logicalScreenHeight = screenHeight / dpiScale.DpiScaleY;
-            var logicalScreenLeft = screenLeft / dpiScale.DpiScaleX;
-            var logicalScreenTop = screenTop / dpiScale.DpiScaleY;
->>>>>>> 53602810
 
             switch (this.position)
             {
@@ -342,7 +325,6 @@
         /// <param name="e">The event arguments.</param>
         private void Window_MouseEnter(object sender, System.Windows.Input.MouseEventArgs e)
         {
-<<<<<<< HEAD
             // DPIスケーリングを考慮した座標計算
             var logicalBounds = DisplayHelper.GetLogicalScreenBounds(this.targetDisplay, this);
 
@@ -350,21 +332,6 @@
             var logicalScreenHeight = logicalBounds.Height;
             var logicalScreenLeft = logicalBounds.Left;
             var logicalScreenTop = logicalBounds.Top;
-=======
-            // Calculate coordinates considering DPI scaling
-            var dpiScale = System.Windows.Media.VisualTreeHelper.GetDpi(this);
-
-            var screenWidth = this.targetDisplay.Width;
-            var screenHeight = this.targetDisplay.Height;
-            var screenLeft = this.targetDisplay.Left;
-            var screenTop = this.targetDisplay.Top;
-
-            // Convert to WPF logical pixels
-            var logicalScreenWidth = screenWidth / dpiScale.DpiScaleX;
-            var logicalScreenHeight = screenHeight / dpiScale.DpiScaleY;
-            var logicalScreenLeft = screenLeft / dpiScale.DpiScaleX;
-            var logicalScreenTop = screenTop / dpiScale.DpiScaleY;
->>>>>>> 53602810
 
             double expandedWidth = Constants.ExpandedWidth;
             double expandedHeight = Constants.ExpandedHeight;
